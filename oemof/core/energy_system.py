--- conflicted
+++ resolved
@@ -6,8 +6,8 @@
 """
 
 import logging
-<<<<<<< HEAD
 from oemof.core.network.entities.components import transports as transport
+from oemof.solph.optimization_model import OptimizationModel as OM
 
 
 class EnergySystem:
@@ -16,13 +16,11 @@
 
     def __init__(self, **kwargs):
         ''
-        for attribute in ['regions', 'global_buses', 'sim', 'connections']:
-          setattr(self, attribute, kwargs.get(attribute, {}))
+        for attribute in ['regions', 'entities', 'simulation']:
+            setattr(self, attribute, kwargs.get(attribute, {}))
+        self.optimization_model = kwargs.get('optimization_model', None)
 
-    def add_region(self, region):
-        ''
-        self.regions[region.code] = region
-
+    # TODO: Condense signature (use Buse)
     def connect(self, code1, code2, media, in_max, out_max, eta,
                 transport_class):
         ''
@@ -45,6 +43,15 @@
                 eta=[eta]
                 )
 
+    def optimize(self):
+
+       if self.optimization_model is None:
+           self.optimization_model = OM(energysystem = self)
+
+       self.optimization_model.solve(solver=self.simulation.solver,
+                                     debug=self.simulation.debug,
+                                     tee=self.simulation.stream_solver_output)
+
 
 class Region:
     r"""
@@ -52,12 +59,9 @@
 
     def __init__(self, **kwargs):
         ''
-        # Diese Attribute müssen definitiv vorhanden sein, damit solph läuft.
         self.entities = []  # list of entities
         self.add_entities(kwargs.get('entities', []))
 
-        # Diese Attribute enthalten Hilfsgrößen, die beim Erstellen oder bei
-        # der Auswertung von Nutzen sind.
         self.name = kwargs.get('name')
         self._code = kwargs.get('code')
         self.geom = kwargs.get('geom')
@@ -82,60 +86,6 @@
 
 
 class Simulation:
-=======
-from oemof.solph.optimization_model import OptimizationModel as om
-
-
-class EnergySystem:
->>>>>>> 74aa9654
-    r"""
-    """
-
-    def __init__(self, **kwargs):
-        ''
-<<<<<<< HEAD
-        pass
-=======
-        for attribute in ['regions', 'entities', 'simulation']:
-            setattr(self, attribute, kwargs.get(attribute, {}))
-        self.optimization_model = kwargs.get('optimization_model', None)
-
-    def optimize(self):
-
-       if self.optimization_model is None:
-           self.optimization_model = om(energysystem = self)
-
-       self.optimization_model.solve(solver=self.simulation.solver,
-                                     debug=self.simulation.debug,
-                                     tee=self.simulation.stream_solver_output)
-
-
-
-
-class EnergyRegion:
-    r"""
-    """
-
-    def __init__(self, **kwargs):
-        ''
-        # Diese Attribute enthalten Hilfsgrößen, die beim Erstellen oder bei
-        # der Auswertung von Nutzen sind.
-        self.name = kwargs.get('name')
-        self._code = kwargs.get('code')
-        self.geom = kwargs.get('geom')
-        self.year = kwargs.get('year')
-
-    @property
-    def code(self):
-        if self._code is None:
-            name_parts = self.name.replace('_', ' ').split(' ', 1)
-            self._code = ''
-            for part in name_parts:
-                self._code += part[:1].upper() + part[1:3]
-        return self._code
-
-
-class Simulation:
     r"""
     """
 
@@ -148,6 +98,4 @@
 
         self.timesteps = kwargs.get('timesteps', None)
         if self.timesteps is None:
-            raise ValueError('No timesteps defined!')
-
->>>>>>> 74aa9654
+            raise ValueError('No timesteps defined!')