# -*- coding: utf-8 -

"""This module is designed to hold components with their classes and
associated individual constraints (blocks) and groupings. Therefore this
module holds the class definition and the block directly located by each other.

This file is part of project oemof (github.com/oemof/oemof). It's copyrighted
by the contributors recorded in the version control history of the file,
available from its original location oemof/oemof/solph/components.py

SPDX-License-Identifier: GPL-3.0-or-later
"""

import numpy as np
from pyomo.core.base.block import SimpleBlock
from pyomo.environ import (Binary, Set, NonNegativeReals, Var, Constraint,
                           Expression, BuildAction)

from oemof import network
from oemof.solph import Transformer as solph_Transformer
from oemof.solph import sequence as solph_sequence
from oemof.solph import Investment


class GenericStorage(network.Transformer):
    """
    Component `GenericStorage` to model with basic characteristics of storages.

    Parameters
    ----------
    nominal_capacity : numeric
        Absolute nominal capacity of the storage
    nominal_output_capacity_ratio : numeric
        Ratio between the nominal outflow of the storage and its capacity. For
        batteries this is also know as c-rate.
        Note: This ratio is used to create the Flow object for the outflow
        and set its nominal value of the storage in the constructor. If no
        investment object is defined it is also possible to set the nominal
        value of the flow directly in its constructor.
    nominal_input_capacity_ratio : numeric
        Ratio between the nominal inflow of the storage and its capacity.
        see: nominal_output_capacity_ratio
    invest_relation_input_output_power : numeric
        Ratio between the input power to the output power.
        This ratio used to fix the flow investments to each other. Values <1
        set the input flow lower than the output and >1 will increase the input
        to the output flow.
    initial_capacity : numeric
        The capacity of the storage in the first (and last) time step of
        optimization.
    capacity_loss : numeric (sequence or scalar)
        The relative loss of the storage capacity from between two consecutive
        timesteps.
    inflow_conversion_factor : numeric (sequence or scalar)
        The relative conversion factor, i.e. efficiency associated with the
        inflow of the storage.
    outflow_conversion_factor : numeric (sequence or scalar)
        see: inflow_conversion_factor
    capacity_min : numeric (sequence or scalar)
        The nominal minimum capacity of the storage as fraction of the
        nominal capacity (between 0 and 1, default: 0).
        To set different values in every time step use a sequence.
    capacity_max : numeric (sequence or scalar)
        see: capacity_min
    investment : :class:`oemof.solph.options.Investment` object
        Object indicating if a nominal_value of the flow is determined by
        the optimization problem. Note: This will refer all attributes to an
        investment variable instead of to the nominal_capacity. The
        nominal_capacity should not be set (or set to None) if an investment
        object is used.
    cyclic: Defines the storage behaviour of the last timestep and whether
        it is constrained to the initial capacity. Either 'False'= does not have
        to equal las time step or 'True'= does have to equal last time step

    Notes
    -----
    The following sets, variables, constraints and objective parts are created
     * :py:class:`~oemof.solph.components.GenericStorageBlock` (if no
       Investment object present)
     * :py:class:`~oemof.solph.components.GenericInvestmentStorageBlock` (if
       Investment object present)

    Examples
    --------
    Basic usage examples of the GenericStorage with a random selection of
    attributes. See the Flow class for all Flow attributes.

    >>> from oemof import solph

    >>> my_bus = solph.Bus('my_bus')

    >>> my_storage = solph.components.GenericStorage(
    ...     label='storage',
    ...     nominal_capacity=1000,
    ...     inputs={my_bus: solph.Flow(variable_costs=10)},
    ...     outputs={my_bus: solph.Flow()},
    ...     capacity_loss=0.01,
    ...     initial_capacity=0,
    ...     capacity_max = 0.9,
    ...     nominal_input_capacity_ratio=1/6,
    ...     nominal_output_capacity_ratio=1/6,
    ...     inflow_conversion_factor=0.9,
    ...     outflow_conversion_factor=0.93)

    >>> my_investment_storage = solph.components.GenericStorage(
    ...     label='storage',
    ...     investment=solph.Investment(ep_costs=50),
    ...     inputs={my_bus: solph.Flow()},
    ...     outputs={my_bus: solph.Flow()},
    ...     capacity_loss=0.02,
    ...     initial_capacity=None,
    ...     nominal_input_capacity_ratio=1/6,
    ...     nominal_output_capacity_ratio=1/6,
    ...     inflow_conversion_factor=1,
    ...     outflow_conversion_factor=0.8)
    """

    def __init__(self, *args, **kwargs):
        super().__init__(*args, **kwargs)
        self.nominal_capacity = kwargs.get('nominal_capacity')
        self.nominal_input_capacity_ratio = kwargs.get(
            'nominal_input_capacity_ratio', None)
        self.nominal_output_capacity_ratio = kwargs.get(
            'nominal_output_capacity_ratio', None)
        self.initial_capacity = kwargs.get('initial_capacity')
        self.capacity_loss = solph_sequence(kwargs.get('capacity_loss', 0))
        self.inflow_conversion_factor = solph_sequence(
            kwargs.get(
                'inflow_conversion_factor', 1))
        self.outflow_conversion_factor = solph_sequence(
            kwargs.get(
                'outflow_conversion_factor', 1))
        self.capacity_max = solph_sequence(kwargs.get('capacity_max', 1))
        self.capacity_min = solph_sequence(kwargs.get('capacity_min', 0))
        self.investment = kwargs.get('investment')
        self.invest_relation_input_output_power = kwargs.get('invest_relation_input_output_power',None)
        self.cyclic = kwargs.get('cyclic', True)

        # General error messages
        self._e_no_nv = (
            "If an investment object is defined the invest variable "
            "replaces the {0}.\n Therefore the {0} should be 'None'.\n")
        self._e_duplicate = (
            "Duplicate definition.\nThe 'nominal_{0}_capacity_ratio'"
            "will set the nominal_value for the flow.\nTherefore "
            "either the 'nominal_{0}_capacity_ratio' or the "
            "'nominal_value' has to be 'None'.")
        self._e_couple_investment_power_capacity = (
                "You can't couple input and output power to each other as well as the capacity")
        if (self.invest_relation_input_output_power is not None and self.nominal_input_capacity_ratio is not None and self.nominal_output_capacity_ratio is not None):
            raise AttributeError(self._e_couple_investment_power_capacity)      
        # Check investment
        if self.investment and self.nominal_capacity is not None:
            raise AttributeError(self._e_no_nv.format('nominal_capacity'))

        self._set_flows()

    def _set_flows(self):
        """ Sets correct attributes of input / output flows based on the
        storage object attributes. This method is called in the constructor by
        default. It may be called in sub-classed components at the
        end of the constructor to ensure correct setting of attributes.
        """
        # Check input flows
        for flow in self.inputs.values():
            if self.investment and flow.nominal_value is not None:
                raise AttributeError(self._e_no_nv.format('nominal_value'))
            if (flow.nominal_value is not None and
                    self.nominal_input_capacity_ratio is not None):
                raise AttributeError(self._e_duplicate)
            if (not self.investment and
                    self.nominal_input_capacity_ratio is not None):
                flow.nominal_value = (self.nominal_input_capacity_ratio *
                                      self.nominal_capacity)
            if self.investment:
                if not isinstance(flow.investment, Investment):
                    flow.investment = Investment()

        # Check output flows
        for flow in self.outputs.values():
            if self.investment and flow.nominal_value is not None:
                raise AttributeError(self._e_no_nv.format('nominal_value'))
            if (flow.nominal_value is not None and
                    self.nominal_output_capacity_ratio is not None):
                raise AttributeError(self._e_duplicate)
            if (not self.investment and
                    self.nominal_output_capacity_ratio is not None):
                flow.nominal_value = (self.nominal_output_capacity_ratio *
                                      self.nominal_capacity)
            if self.investment:
                if not isinstance(flow.investment, Investment):
                    flow.investment = Investment()

    def constraint_group(self):
        if isinstance(self.investment, Investment):
            return GenericInvestmentStorageBlock
        else:
            return GenericStorageBlock

class GenericStorageBlock(SimpleBlock):
    r"""Storage without an :class:`.Investment` object.

    **The following sets are created:** (-> see basic sets at
    :class:`.Model` )

    STORAGES
        A set with all :class:`.Storage` objects
        (and no attr:`investement` of type :class:`.Investment`)

    **The following variables are created:**

    capacity
        Capacity (level) for every storage and timestep. The value for the
        capacity at the beginning is set by the parameter `initial_capacity` or
        not set if `initial_capacity` is None.
        The variable of storage s and timestep t can be accessed by:
        `om.Storage.capacity[s, t]`

    **The following constraints are created:**

    Storage balance :attr:`om.Storage.balance[n, t]`
        .. math:: capacity(n, t) = &capacity(n, previous(t)) \cdot
            (1 - capacity\_loss_n(t))) \\
            &- \frac{flow(n, o, t)}{\eta(n, o, t)} \cdot \tau
            + flow(i, n, t) \cdot \eta(i, n, t) \cdot \tau

    **The following parts of the objective function are created:**

    """

    CONSTRAINT_GROUP = True

    def __init__(self, *args, **kwargs):
        super().__init__(*args, **kwargs)

    def _create(self, group=None):
        """
        Parameters
        ----------
        group : list
            List containing storage objects.
            e.g. groups=[storage1, storage2,..]
        """
        m = self.parent_block()

        if group is None:
            return None

        i = {n: [i for i in n.inputs][0] for n in group}
        o = {n: [o for o in n.outputs][0] for n in group}

        self.STORAGES = Set(initialize=[n for n in group])

        def _storage_capacity_bound_rule(block, n, t):
            """Rule definition for bounds of capacity variable of storage n
            in timestep t
            """
            bounds = (n.nominal_capacity * n.capacity_min[t],
                      n.nominal_capacity * n.capacity_max[t])
            return bounds
        self.capacity = Var(self.STORAGES, m.TIMESTEPS,
                            bounds=_storage_capacity_bound_rule)

        # set the initial capacity of the storage
        for n in group:
            if n.initial_capacity is not None:
                self.capacity[n, m.TIMESTEPS[-1]] = (n.initial_capacity *
                                                     n.nominal_capacity)
                self.capacity[n, m.TIMESTEPS[-1]].fix()

        # storage balance constraint
        def _storage_balance_rule(block, n, t):
            """Rule definition for the storage balance of every storage n and
            timestep t
            """
            expr = 0
            expr += block.capacity[n, t]
            expr += - block.capacity[n, m.previous_timesteps[t]] * (
                1 - n.capacity_loss[t])
            expr += (- m.flow[i[n], n, t] *
                     n.inflow_conversion_factor[t]) * m.timeincrement[t]
            expr += (m.flow[n, o[n], t] /
                     n.outflow_conversion_factor[t]) * m.timeincrement[t]
            return expr == 0
        self.balance = Constraint(self.STORAGES, m.TIMESTEPS,
                                  rule=_storage_balance_rule)

    def _objective_expression(self):
        r"""Objective expression for storages with no investment.
        Note: This adds nothing as variable costs are already
        added in the Block :class:`Flow`.
        """
        if not hasattr(self, 'STORAGES'):
            return 0

        return 0


class GenericInvestmentStorageBlock(SimpleBlock):
    r"""Storage with an :class:`.Investment` object.

    **The following sets are created:** (-> see basic sets at
    :class:`.Model` )

    INVESTSTORAGES
        A set with all storages containing an Investment object.
    INVESTSTORAGESINPUT
        A set with all storages containing an Investment object with coupled 
        investment of input power and storage capacity
    INVESTSTORAGESOUTPUT
        A set with all storages containing an Investment object with coupled 
        investment of output power and storage capacity
    INVESTSTORAGESPOWERCOUPLED
        A set with all storages containing an Investment object with coupled
        investment of input and output power
    INITIAL_CAPACITY
        A subset of the set INVESTSTORAGES where elements of the set have an
        initial_capacity attribute.
    MIN_INVESTSTORAGES
        A subset of INVESTSTORAGES where elements of the set have an
        capacity_min attribute greater than zero for at least one time step.

    **The following variables are created:**

    capacity :attr:`om.InvestmentStorage.capacity[n, t]`
        Level of the storage (indexed by STORAGES and TIMESTEPS)

    invest :attr:`om.InvestmentStorage.invest[n, t]`
        Nominal capacity of the storage (indexed by STORAGES)


    **The following constraints are build:**

    Storage balance
      .. math::
        capacity(n, t) =  &capacity(n, t\_previous(t)) \cdot
        (1 - capacity\_loss(n)) \\
        &- (flow(n, target(n), t)) / (outflow\_conversion\_factor(n) \cdot
        \tau) \\
        &+ flow(source(n), n, t) \cdot inflow\_conversion\_factor(n) \cdot \
        \tau \textrm{,} \\
        &\forall n \in \textrm{INVESTSTORAGES} \textrm{,} \\
        &\forall t \in \textrm{TIMESTEPS}.

    Initial capacity of :class:`.network.Storage`
        .. math::
          capacity(n, t_{last}) = invest(n) \cdot
          initial\_capacity(n), \\
          \forall n \in \textrm{INITIAL\_CAPACITY,} \\
          \forall t \in \textrm{TIMESTEPS}.

    Connect the invest variables of the storage and the input flow.
        .. math:: InvestmentFlow.invest(source(n), n) =
          invest(n) * nominal\_input\_capacity\_ratio(n) \\
          \forall n \in \textrm{INVESTSTORAGES}

    Connect the invest variables of the storage and the output flow.
        .. math:: InvestmentFlow.invest(n, target(n)) ==
          invest(n) * nominal_output_capacity_ratio(n) \\
          \forall n \in \textrm{INVESTSTORAGES}

    Maximal capacity :attr:`om.InvestmentStorage.max_capacity[n, t]`
        .. math:: capacity(n, t) \leq invest(n) \cdot capacity\_min(n, t), \\
            \forall n \in \textrm{MAX\_INVESTSTORAGES,} \\
            \forall t \in \textrm{TIMESTEPS}.

    Minimal capacity :attr:`om.InvestmentStorage.min_capacity[n, t]`
        .. math:: capacity(n, t) \geq invest(n) \cdot capacity\_min(n, t),
            \\
            \forall n \in \textrm{MIN\_INVESTSTORAGES,} \\
            \forall t \in \textrm{TIMESTEPS}.


    **The following parts of the objective function are created:**

    Equivalent periodical costs (investment costs):
        .. math::
            \\sum_n invest(n) \cdot ep\_costs(n)

    The expression can be accessed by
    :attr:`om.InvestStorages.investment_costs` and their value after
    optimization by :meth:`om.InvestStorages.investment_costs()` .

    """

    CONSTRAINT_GROUP = True

    def __init__(self, *args, **kwargs):
        super().__init__(*args, **kwargs)

    def _create(self, group=None):
        """
        """
        m = self.parent_block()
        if group is None:
            return None

        # ########################## SETS #####################################

        self.INVESTSTORAGES = Set(initialize=[n for n in group])
        self.INVESTSTORAGESINPUT = Set(initialize=[
                n for n in group if n.nominal_input_capacity_ratio is not None])
    
        self.INVESTSTORAGESOUTPUT = Set(initialize=[
                n for n in group if n.nominal_output_capacity_ratio is not None])
    
        self.INVESTSTORAGESPOWERCOUPLED = Set(initialize=[
                n for n in group if n.invest_relation_input_output_power is not None])

        self.INITIAL_CAPACITY = Set(initialize=[
                n for n in group if n.initial_capacity is not None and n.cyclic is True])

        # The capacity is set as a non-negative variable, therefore it makes no
        # sense to create an additional constraint if the lower bound is zero
        # for all time steps.
        self.MIN_INVESTSTORAGES = Set(
            initialize=[n for n in group if sum(
                [n.capacity_min[t] for t in m.TIMESTEPS]) > 0])

        # ######################### Variables  ################################
        self.capacity = Var(self.INVESTSTORAGES, m.TIMESTEPS,
                            within=NonNegativeReals)

        def _storage_investvar_bound_rule(block, n):
            """Rule definition to bound the invested storage capacity `invest`.
            """
            return 0, n.investment.maximum
        self.invest = Var(self.INVESTSTORAGES, within=NonNegativeReals,
                          bounds=_storage_investvar_bound_rule)

        # ######################### CONSTRAINTS ###############################
        i = {n: [i for i in n.inputs][0] for n in group}
        o = {n: [o for o in n.outputs][0] for n in group}

        def _storage_balance_rule(block, n, t):
            """Rule definition for the storage energy balance.
            """
            expr = 0
            expr += block.capacity[n, t]
            expr += - block.capacity[n, m.previous_timesteps[t]] * (
                1 - n.capacity_loss[t])
            expr += (- m.flow[i[n], n, t] *
                     n.inflow_conversion_factor[t]) * m.timeincrement[t]
            expr += (m.flow[n, o[n], t] /
                     n.outflow_conversion_factor[t]) * m.timeincrement[t]
            return expr == 0
        self.balance = Constraint(self.INVESTSTORAGES, m.TIMESTEPS,
                                  rule=_storage_balance_rule)

        def _initial_capacity_invest_rule(block, n):
            """Rule definition for constraint to connect initial storage
            capacity with capacity of last timesteps.
            """
            expr = (self.capacity[n, m.TIMESTEPS[-1]] ==
                   (n.investment.existing + self.invest[n]) *
                    n.initial_capacity)
            return expr
        self.initial_capacity = Constraint(
            self.INITIAL_CAPACITY, rule=_initial_capacity_invest_rule)
        
        def _power_coupled(block,n):
            """Rule definition for constraint to connect the input power
            and output power
            """
            expr = (m.InvestmentFlow.invest[n, o[n]] * n.invest_relation_input_output_power == 
                    m.InvestmentFlow.invest[o[n],n] )
            return expr
        self.power_coupled = Constraint(
                self.INVESTSTORAGESPOWERCOUPLED, rule=_power_coupled)
        

        def _storage_capacity_inflow_invest_rule(block, n):
            """Rule definition of constraint connecting the inflow
            `InvestmentFlow.invest of storage with invested capacity `invest`
            by nominal_capacity__inflow_ratio
            """
            expr = (m.InvestmentFlow.invest[i[n], n] ==
<<<<<<< HEAD
                    self.invest[n] * n.nominal_input_capacity_ratio)
            return expr          
=======
                   (n.investment.existing + self.invest[n]) *
                    n.nominal_input_capacity_ratio)
            return expr
>>>>>>> 165c5172
        self.storage_capacity_inflow = Constraint(
            self.INVESTSTORAGESINPUT, rule=_storage_capacity_inflow_invest_rule)

        def _storage_capacity_outflow_invest_rule(block, n):
            """Rule definition of constraint connecting outflow
            `InvestmentFlow.invest` of storage and invested capacity `invest`
            by nominal_capacity__outflow_ratio
            """
            expr = (m.InvestmentFlow.invest[n, o[n]] ==
                   (n.investment.existing + self.invest[n]) *
                    n.nominal_output_capacity_ratio)
            return expr
        self.storage_capacity_outflow = Constraint(
            self.INVESTSTORAGESOUTPUT, rule=_storage_capacity_outflow_invest_rule)

        def _max_capacity_invest_rule(block, n, t):
            """Rule definition for upper bound constraint for the storage cap.
            """
            expr = (self.capacity[n, t] <=
                   (n.investment.existing + self.invest[n]) *
                    n.capacity_max[t])
            return expr
        self.max_capacity = Constraint(
            self.INVESTSTORAGES, m.TIMESTEPS, rule=_max_capacity_invest_rule)

        def _min_capacity_invest_rule(block, n, t):
            """Rule definition of lower bound constraint for the storage cap.
            """
            expr = (self.capacity[n, t] >=
                   (n.investment.existing + self.invest[n]) *
                    n.capacity_min[t])
            return expr
        # Set the lower bound of the storage capacity if the attribute exists
        self.min_capacity = Constraint(
            self.MIN_INVESTSTORAGES, m.TIMESTEPS,
            rule=_min_capacity_invest_rule)

    def _objective_expression(self):
        """Objective expression with fixed and investement costs."""
        if not hasattr(self, 'INVESTSTORAGES'):
            return 0

        investment_costs = 0

        for n in self.INVESTSTORAGES:
            if n.investment.ep_costs is not None:
                investment_costs += self.invest[n] * n.investment.ep_costs
            else:
                raise ValueError("Missing value for investment costs!")

        self.investment_costs = Expression(expr=investment_costs)

        return investment_costs


class GenericCHP(network.Transformer):
    r"""
    Component `GenericCHP` to model combined heat and power plants.

    Can be used to model (combined cycle) extraction or back-pressure turbines
    and used a mixed-integer linear formulation. Thus, it induces more
    computational effort than the `ExtractionTurbineCHP` for the
    benefit of higher accuracy.

    The full set of equations is described in:
    Mollenhauer, E., Christidis, A. & Tsatsaronis, G.
    Evaluation of an energy- and exergy-based generic modeling
    approach of combined heat and power plants
    Int J Energy Environ Eng (2016) 7: 167.
    https://doi.org/10.1007/s40095-016-0204-6

    For a general understanding of (MI)LP CHP representation, see:
    Fabricio I. Salgado, P.
    Short - Term Operation Planning on Cogeneration Systems: A Survey
    Electric Power Systems Research (2007)
    Electric Power Systems Research
    Volume 78, Issue 5, May 2008, Pages 835-848
    https://doi.org/10.1016/j.epsr.2007.06.001

    Notes:
    An adaption for the flow parameter `H_L_FG_share_max` has been made to
    set the flue gas losses at maximum fuel flow `H_L_FG_max` as share of
    the fuel flow `H_F` e.g. for combined cycle extraction turbines.
    The flow parameter `H_L_FG_share_min` can be used to set the flue gas
    losses at minimum fuel flow `H_L_FG_min` as share of
    the fuel flow `H_F` e.g. for motoric CHPs.
    The boolean component parameter `back_pressure` can be set to model
    back-pressure characteristics.

    Also have a look at the examples on how to use it.

    Parameters
    ----------
    fuel_input : dict
        Dictionary with key-value-pair of `oemof.Bus` and `oemof.Flow` object
        for the fuel input.
    electrical_output : dict
        Dictionary with key-value-pair of `oemof.Bus` and `oemof.Flow` object
        for the electrical output. Related parameters like `P_max_woDH` are
        passed as attributes of the `oemof.Flow` object.
    heat_output : dict
        Dictionary with key-value-pair of `oemof.Bus` and `oemof.Flow` object
        for the heat output. Related parameters like `Q_CW_min` are passed as
        attributes of the `oemof.Flow` object.
    Beta : list of numerical values
        Beta values in same dimension as all other parameters (length of
        optimization period).
    back_pressure : boolean
        Flag to use back-pressure characteristics. Works of set to `True` and
        `Q_CW_min` set to zero. See paper above for more information.

    Notes
    -----
    The following sets, variables, constraints and objective parts are created
     * :py:class:`~oemof.solph.components.GenericCHPBlock`

    Examples
    --------
    >>> from oemof import solph
    >>> bel = solph.Bus(label='electricityBus')
    >>> bth = solph.Bus(label='heatBus')
    >>> bgas = solph.Bus(label='commodityBus')
    >>> ccet = solph.components.GenericCHP(
    ...    label='combined_cycle_extraction_turbine',
    ...    fuel_input={bgas: solph.Flow(
    ...        H_L_FG_share_max=[0.183])},
    ...    electrical_output={bel: solph.Flow(
    ...        P_max_woDH=[155.946],
    ...        P_min_woDH=[68.787],
    ...        Eta_el_max_woDH=[0.525],
    ...        Eta_el_min_woDH=[0.444])},
    ...    heat_output={bth: solph.Flow(
    ...        Q_CW_min=[10.552])},
    ...    Beta=[0.122], back_pressure=False)
    >>> type(ccet)
    <class 'oemof.solph.components.GenericCHP'>
    """

    def __init__(self, *args, **kwargs):
        super().__init__(*args, **kwargs)

        self.fuel_input = kwargs.get('fuel_input')
        self.electrical_output = kwargs.get('electrical_output')
        self.heat_output = kwargs.get('heat_output')
        self.Beta = solph_sequence(kwargs.get('Beta'))
        self.back_pressure = kwargs.get('back_pressure')
        self._alphas = None

        # map specific flows to standard API
        fuel_bus = list(self.fuel_input.keys())[0]
        fuel_flow = list(self.fuel_input.values())[0]
        fuel_bus.outputs.update({self: fuel_flow})

        self.outputs.update(kwargs.get('electrical_output'))
        self.outputs.update(kwargs.get('heat_output'))

    def _calculate_alphas(self):
        """
        Calculate alpha coefficients.

        A system of linear equations is created from passed capacities and
        efficiencies and solved to calculate both coefficients.
        """
        alphas = [[], []]

        eb = list(self.electrical_output.keys())[0]

        attrs = [self.electrical_output[eb].P_min_woDH,
                 self.electrical_output[eb].Eta_el_min_woDH,
                 self.electrical_output[eb].P_max_woDH,
                 self.electrical_output[eb].Eta_el_max_woDH]

        length = [len(a) for a in attrs if not isinstance(a, (int, float))]
        max_length = max(length)

        if all(len(a) == max_length for a in attrs):
            if max_length == 0:
                max_length += 1  # increment dimension for scalars from 0 to 1
            for i in range(0, max_length):
                A = np.array([[1, self.electrical_output[eb].P_min_woDH[i]],
                              [1, self.electrical_output[eb].P_max_woDH[i]]])
                b = np.array([self.electrical_output[eb].P_min_woDH[i] /
                              self.electrical_output[eb].Eta_el_min_woDH[i],
                              self.electrical_output[eb].P_max_woDH[i] /
                              self.electrical_output[eb].Eta_el_max_woDH[i]])
                x = np.linalg.solve(A, b)
                alphas[0].append(x[0])
                alphas[1].append(x[1])
        else:
            error_message = ('Attributes to calculate alphas ' +
                             'must be of same dimension.')
            raise ValueError(error_message)

        self._alphas = alphas

    @property
    def alphas(self):
        """Compute or return the _alphas attribute."""
        if self._alphas is None:
            self._calculate_alphas()


        return self._alphas

    def constraint_group(self):
        return GenericCHPBlock


class GenericCHPBlock(SimpleBlock):
    r"""Block for the relation of nodes with type class:`.GenericCHP`.


    **The following constraints are created:**

    TODO: Add description for constraints

    TODO: Add test

    """


    CONSTRAINT_GROUP = True

    def __init__(self, *args, **kwargs):
        super().__init__(*args, **kwargs)

    def _create(self, group=None):
        """
        Create constraints for GenericCHPBlock.

        Parameters
        ----------
        group : list
            List containing `GenericCHP` objects.
            e.g. groups=[ghcp1, gchp2,..]
        """
        m = self.parent_block()

        if group is None:
            return None

        self.GENERICCHPS = Set(initialize=[n for n in group])

        # variables
        self.H_F = Var(self.GENERICCHPS, m.TIMESTEPS, within=NonNegativeReals)
        self.H_L_FG_max = Var(self.GENERICCHPS, m.TIMESTEPS,
                              within=NonNegativeReals)
        self.H_L_FG_min = Var(self.GENERICCHPS, m.TIMESTEPS,
                              within=NonNegativeReals)
        self.P_woDH = Var(self.GENERICCHPS, m.TIMESTEPS,
                          within=NonNegativeReals)
        self.P = Var(self.GENERICCHPS, m.TIMESTEPS, within=NonNegativeReals)
        self.Q = Var(self.GENERICCHPS, m.TIMESTEPS, within=NonNegativeReals)
        self.Y = Var(self.GENERICCHPS, m.TIMESTEPS, within=Binary)

        # constraint rules
        def _H_flow_rule(block, n, t):
            """Link fuel consumption to component inflow."""
            expr = 0
            expr += self.H_F[n, t]
            expr += - m.flow[list(n.fuel_input.keys())[0], n, t]
            return expr == 0
        self.H_flow = Constraint(self.GENERICCHPS, m.TIMESTEPS,
                                 rule=_H_flow_rule)

        def _Q_flow_rule(block, n, t):
            """Link heat flow to component outflow."""
            expr = 0
            expr += self.Q[n, t]
            expr += - m.flow[n, list(n.heat_output.keys())[0], t]
            return expr == 0
        self.Q_flow = Constraint(self.GENERICCHPS, m.TIMESTEPS,
                                 rule=_Q_flow_rule)

        def _P_flow_rule(block, n, t):
            """Link power flow to component outflow."""
            expr = 0
            expr += self.P[n, t]
            expr += - m.flow[n, list(n.electrical_output.keys())[0], t]
            return expr == 0
        self.P_flow = Constraint(self.GENERICCHPS, m.TIMESTEPS,
                                 rule=_P_flow_rule)

        def _H_F_1_rule(block, n, t):
            """Set P_woDH depending on H_F."""
            expr = 0
            expr += - self.H_F[n, t]
            expr += n.alphas[0][t] * self.Y[n, t]
            expr += n.alphas[1][t] * self.P_woDH[n, t]
            return expr == 0
        self.H_F_1 = Constraint(self.GENERICCHPS, m.TIMESTEPS,
                                rule=_H_F_1_rule)

        def _H_F_2_rule(block, n, t):
            """Determine relation between H_F, P and Q."""
            expr = 0
            expr += - self.H_F[n, t]
            expr += n.alphas[0][t] * self.Y[n, t]
            expr += n.alphas[1][t] * (self.P[n, t] + n.Beta[t] * self.Q[n, t])
            return expr == 0
        self.H_F_2 = Constraint(self.GENERICCHPS, m.TIMESTEPS,
                                rule=_H_F_2_rule)

        def _H_F_3_rule(block, n, t):
            """Set upper value of operating range via H_F."""
            expr = 0
            expr += self.H_F[n, t]
            expr += - self.Y[n, t] * \
                (list(n.electrical_output.values())[0].P_max_woDH[t] /
                 list(n.electrical_output.values())[0].Eta_el_max_woDH[t])
            return expr <= 0
        self.H_F_3 = Constraint(self.GENERICCHPS, m.TIMESTEPS,
                                rule=_H_F_3_rule)

        def _H_F_4_rule(block, n, t):
            """Set lower value of operating range via H_F."""
            expr = 0
            expr += self.H_F[n, t]
            expr += - self.Y[n, t] * \
                (list(n.electrical_output.values())[0].P_min_woDH[t] /
                 list(n.electrical_output.values())[0].Eta_el_min_woDH[t])
            return expr >= 0
        self.H_F_4 = Constraint(self.GENERICCHPS, m.TIMESTEPS,
                                rule=_H_F_4_rule)

        def _H_L_FG_max_rule(block, n, t):
            """Set max. flue gas loss as share fuel flow share."""
            expr = 0
            expr += - self.H_L_FG_max[n, t]
            expr += self.H_F[n, t] * \
                list(n.fuel_input.values())[0].H_L_FG_share_max[t]
            return expr == 0
        self.H_L_FG_max_def = Constraint(self.GENERICCHPS, m.TIMESTEPS,
                                         rule=_H_L_FG_max_rule)

        def _Q_max_res_rule(block, n, t):
            """Set maximum Q depending on fuel and electrical flow."""
            expr = 0
            expr += self.P[n, t] + self.Q[n, t] + self.H_L_FG_max[n, t]
            expr += list(n.heat_output.values())[0].Q_CW_min[t] * self.Y[n, t]
            expr += - self.H_F[n, t]
            # back-pressure characteristics or one-segment model
            if n.back_pressure is True:
                return expr == 0
            else:
                return expr <= 0
        self.Q_max_res = Constraint(self.GENERICCHPS, m.TIMESTEPS,
                                    rule=_Q_max_res_rule)

        def _H_L_FG_min_rule(block, n, t):
            """Set min. flue gas loss as fuel flow share."""
            # minimum flue gas losses e.g. for motoric CHPs
            if getattr(list(n.fuel_input.values())[0],
                       'H_L_FG_share_min', None):
                expr = 0
                expr += - self.H_L_FG_min[n, t]
                expr += self.H_F[n, t] * \
                    list(n.fuel_input.values())[0].H_L_FG_share_min[t]
                return expr == 0
            else:
                return Constraint.Skip
        self.H_L_FG_min_def = Constraint(self.GENERICCHPS, m.TIMESTEPS,
                                         rule=_H_L_FG_min_rule)

        def _Q_min_res_rule(block, n, t):
            """Set minimum Q depending on fuel and eletrical flow."""
            # minimum restriction for heat flows e.g. for motoric CHPs
            if getattr(list(n.fuel_input.values())[0],
                       'H_L_FG_share_min', None):
                expr = 0
                expr += self.P[n, t] + self.Q[n, t] + self.H_L_FG_min[n, t]
                expr += list(n.heat_output.values())[0].Q_CW_min[t] \
                    * self.Y[n, t]
                expr += - self.H_F[n, t]
                return expr >= 0
            else:
                return Constraint.Skip
        self.Q_min_res = Constraint(self.GENERICCHPS, m.TIMESTEPS,
                                    rule=_Q_min_res_rule)

    def _objective_expression(self):
        r"""Objective expression for generic CHPs with no investment.

        Note: This adds nothing as variable costs are already
        added in the Block :class:`Flow`.
        """
        if not hasattr(self, 'GENERICCHPS'):
            return 0

        return 0


class ExtractionTurbineCHP(solph_Transformer):
    r"""
    A CHP with an extraction turbine in a linear model. For more options see
    the :class:`~oemof.solph.components.GenericCHP` class.

    One main output flow has to be defined and is tapped by the remaining flow.
    The conversion factors have to be defined for the maximum tapped flow (
    full CHP mode) and for no tapped flow (full condensing mode). Even though
    it is possible to limit the variability of the tapped flow, so that the
    full condensing mode will never be reached.

    Parameters
    ----------
    conversion_factors : dict
        Dictionary containing conversion factors for conversion of inflow
        to specified outflow. Keys are output bus objects.
        The dictionary values can either be a scalar or a sequence with length
        of time horizon for simulation.
    conversion_factor_full_condensation : dict
        The efficiency of the main flow if there is no tapped flow. Only one
        key is allowed. Use one of the keys of the conversion factors. The key
        indicates the main flow. The other output flow is the tapped flow.

    Notes
    -----
    The following sets, variables, constraints and objective parts are created
     * :py:class:`~oemof.solph.components.ExtractionTurbineCHPBlock`

    Examples
    --------
    >>> from oemof import solph
    >>> bel = solph.Bus(label='electricityBus')
    >>> bth = solph.Bus(label='heatBus')
    >>> bgas = solph.Bus(label='commodityBus')
    >>> et_chp = solph.components.ExtractionTurbineCHP(
    ...    label='variable_chp_gas',
    ...    inputs={bgas: solph.Flow(nominal_value=10e10)},
    ...    outputs={bel: solph.Flow(), bth: solph.Flow()},
    ...    conversion_factors={bel: 0.3, bth: 0.5},
    ...    conversion_factor_full_condensation={bel: 0.5})
    """

    def __init__(self, conversion_factor_full_condensation, *args, **kwargs):
        super().__init__(*args, **kwargs)
        self.conversion_factor_full_condensation = {
            k: solph_sequence(v) for k, v in
            conversion_factor_full_condensation.items()}

    def constraint_group(self):
        return ExtractionTurbineCHPBlock

class ExtractionTurbineCHPBlock(SimpleBlock):
    r"""Block for the linear relation of nodes with type
    :class:`~oemof.solph.components.ExtractionTurbineCHP`

    **The following sets are created:** (-> see basic sets at
    :class:`.Model` )

    VARIABLE_FRACTION_TRANSFORMERS
        A set with all
        :class:`~oemof.solph.components.ExtractionTurbineCHP` objects.

    **The following constraints are created:**

    Variable i/o relation :attr:`om.ExtractionTurbineCHP.relation[i,o,t]`
        .. math::
            flow(input, n, t) = \\
            (flow(n, main\_output, t) + flow(n, tapped\_output, t) \cdot \
            main\_flow\_loss\_index(n, t)) /\\
            efficiency\_condensing(n, t)\\
            \forall t \in \textrm{TIMESTEPS}, \\
            \forall n \in \textrm{VARIABLE\_FRACTION\_TRANSFORMERS}.

    Out flow relation :attr:`om.ExtractionTurbineCHP.relation[i,o,t]`
        .. math::
            flow(n, main\_output, t) = flow(n, tapped\_output, t) \cdot \\
            conversion\_factor(n, main\_output, t) / \
            conversion\_factor(n, tapped\_output, t\\
            \forall t \in \textrm{TIMESTEPS}, \\
            \forall n \in \textrm{VARIABLE\_FRACTION\_TRANSFORMERS}.
    """

    CONSTRAINT_GROUP = True

    def __init__(self, *args, **kwargs):
        super().__init__(*args, **kwargs)

    def set_value(self, value):
        pass

    def clear(self):
        pass

    def _create(self, group=None):
        """ Creates the linear constraint for the
        :class:`oemof.solph.Transformer` block.

        Parameters
        ----------
        group : list
            List of :class:`oemof.solph.ExtractionTurbineCHP` (trsf) objects
            for which the linear relation of inputs and outputs is created
            e.g. group = [trsf1, trsf2, trsf3, ...]. Note that the relation
            is created for all existing relations of the inputs and all outputs
            of the transformer. The components inside the list need to hold
            all needed attributes.
        """
        if group is None:
            return None

        m = self.parent_block()

        for n in group:
            n.inflow = list(n.inputs)[0]
            n.label_main_flow = str(
                [k for k, v in n.conversion_factor_full_condensation.items()]
                [0])
            n.main_output = [o for o in n.outputs
                             if n.label_main_flow == o.label][0]
            n.tapped_output = [o for o in n.outputs
                               if n.label_main_flow != o.label][0]
            n.conversion_factor_full_condensation_sq = (
                n.conversion_factor_full_condensation[
                    m.es.groups[n.main_output.label]])
            n.flow_relation_index = [
                n.conversion_factors[m.es.groups[n.main_output.label]][t] /
                n.conversion_factors[m.es.groups[n.tapped_output.label]][t]
                for t in m.TIMESTEPS]
            n.main_flow_loss_index = [
                (n.conversion_factor_full_condensation_sq[t] -
                 n.conversion_factors[m.es.groups[n.main_output.label]][t]) /
                n.conversion_factors[m.es.groups[n.tapped_output.label]][t]
                for t in m.TIMESTEPS]

        def _input_output_relation_rule(block):
            """Connection between input, main output and tapped output.
            """
            for t in m.TIMESTEPS:
                for g in group:
                    lhs = m.flow[g.inflow, g, t]
                    rhs = (
                        (m.flow[g, g.main_output, t] +
                         m.flow[g, g.tapped_output, t] *
                         g.main_flow_loss_index[t]) /
                        g.conversion_factor_full_condensation_sq[t]
                        )
                    block.input_output_relation.add((g, t), (lhs == rhs))
        self.input_output_relation = Constraint(group, m.TIMESTEPS,
                                                noruleinit=True)
        self.input_output_relation_build = BuildAction(
            rule=_input_output_relation_rule)

        def _out_flow_relation_rule(block):
            """Relation between main and tapped output in full chp mode.
            """
            for t in m.TIMESTEPS:
                for g in group:
                    lhs = m.flow[g, g.main_output, t]
                    rhs = (m.flow[g, g.tapped_output, t] *
                           g.flow_relation_index[t])
                    block.out_flow_relation.add((g, t), (lhs >= rhs))
        self.out_flow_relation = Constraint(group, m.TIMESTEPS,
                                            noruleinit=True)
        self.out_flow_relation_build = BuildAction(
                rule=_out_flow_relation_rule)<|MERGE_RESOLUTION|>--- conflicted
+++ resolved
@@ -408,7 +408,7 @@
                 n for n in group if n.invest_relation_input_output_power is not None])
 
         self.INITIAL_CAPACITY = Set(initialize=[
-                n for n in group if n.initial_capacity is not None and n.cyclic is True])
+            n for n in group if n.initial_capacity is not None])
 
         # The capacity is set as a non-negative variable, therefore it makes no
         # sense to create an additional constraint if the lower bound is zero
@@ -475,14 +475,9 @@
             by nominal_capacity__inflow_ratio
             """
             expr = (m.InvestmentFlow.invest[i[n], n] ==
-<<<<<<< HEAD
-                    self.invest[n] * n.nominal_input_capacity_ratio)
-            return expr          
-=======
                    (n.investment.existing + self.invest[n]) *
                     n.nominal_input_capacity_ratio)
             return expr
->>>>>>> 165c5172
         self.storage_capacity_inflow = Constraint(
             self.INVESTSTORAGESINPUT, rule=_storage_capacity_inflow_invest_rule)
 
