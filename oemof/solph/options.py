--- conflicted
+++ resolved
@@ -118,9 +118,7 @@
         self.shutdown_costs = kwargs.get('shutdown_costs')
         self.minimum_uptime = kwargs.get('minimum_uptime')
         self.minimum_downtime = kwargs.get('minimum_downtime')
-<<<<<<< HEAD
         self.initial_status = kwargs.get('initial_status', 0)
-=======
 
 
 def NodesFromCSV(file_nodes_flows, file_nodes_flows_sequences,
@@ -317,5 +315,4 @@
             print('Label:', row['label'])
             raise
 
-    return nodes
->>>>>>> 3cf1e970
+    return nodes