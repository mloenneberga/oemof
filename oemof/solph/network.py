--- conflicted
+++ resolved
@@ -10,14 +10,9 @@
 
 
 class EnergySystem(es.EnergySystem):
-<<<<<<< HEAD
     """
     A variant of :class:`EnergySystem <oemof.core.energy_system.EnergySystem>`
      specially tailored to solph.
-=======
-    """ A variant of :class:`EnergySystem
-    <oemof.core.energy_system.EnergySystem>` specially tailored to solph.
->>>>>>> 70f8a1ef
 
     In order to work in tandem with solph, instances of this class always use
     :const:`solph.GROUPINGS <oemof.solph.GROUPINGS>`. If custom groupings are
@@ -228,14 +223,6 @@
             k: Sequence(v)
             for k, v in kwargs.get('conversion_factors', {}).items()}
 
-<<<<<<< HEAD
-    def _input(self):
-        """ Returns the first (and only) input of the transformer object
-        """
-        return [i for i in self.inputs][0]
-
-=======
->>>>>>> 70f8a1ef
 
 class LinearM1Transformer(on.Transformer):
     """A Linear M:1 Transformer object.
