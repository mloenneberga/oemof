--- conflicted
+++ resolved
@@ -9,7 +9,6 @@
 
 New features
 ############
-<<<<<<< HEAD
 * We added a new attribute `existing` to the `solph.options.Investement` class.
   It will now be possible to run investment optimization based on already
   installed capacity of a component.
@@ -27,7 +26,6 @@
   `nominal_input_capacity_ratio` and `nominal_input_capacity_ratio` will be
   removed in v0.3.0. Please adapt your application to avoid problems in the
   future (`Issue #480 <https://github.com/oemof/oemof/issues/480>`_).
-=======
 
 * We now have experimental support for deserializing an energy system from a
   tabular `data package <https://frictionlessdata.io/data-packages/>`_. Since
@@ -36,7 +34,6 @@
   nonexistent. But anyone who wishes to help with the code is welcome to check
   it out in the :mod:`datapackage <oemof.tools.datapackage>` module.
 
->>>>>>> ac78ea59
 
 New components
 ##############
@@ -57,15 +54,9 @@
 * Fix file extension check to dump a graph correctly as .graphml-file
 * The full constraint set of the ExtractionTurbineCHP class was only build for
   one object. If more than one object was present the input/output constraint
-<<<<<<< HEAD
-  was missing. This leads to wrong results.
-* In the solph constraints module the emission constraint did not include
-  the timeincrement form the model which has now be fixed.
-=======
   was missing. This lead to wrong results.
 * In the solph constraints module the emission constraint did not include the
   timeincrement from the model which has now be fixed.
->>>>>>> ac78ea59
 
 Testing
 #######
@@ -81,9 +72,5 @@
 * Fabian Büllesbach
 * Guido Plessmann
 * Simon Hilpert
+* Stephan Günther
 * Uwe Krien
-<<<<<<< HEAD
-=======
-* Simon Hilpert
-* Stephan Günther
->>>>>>> ac78ea59
